--- conflicted
+++ resolved
@@ -287,7 +287,22 @@
         }
     }
 
-<<<<<<< HEAD
+    pub fn setup_test_data(client: &mut Client, index_name: &str) {
+        // TODO - this should use the Bulk API
+        let documents = vec![
+            TestDocument::new().with_str_field("Document A123").with_int_field(1),
+            TestDocument::new().with_str_field("Document B456").with_int_field(2),
+            TestDocument::new().with_str_field("Document 1ABC").with_int_field(3)
+                ];
+        for ref doc in documents {
+            client.index(index_name, "test_type")
+                .with_doc(doc)
+                .send()
+                .unwrap();
+        }
+        client.refresh().with_indexes(&[index_name]).send().unwrap();
+    }
+
     /// Delete an index
     pub fn delete_index(mut client: &mut Client,
                         test_idx:   &str) {
@@ -309,28 +324,9 @@
     /// for resetting the state before a test
     pub fn clean_db(mut client: &mut Client,
                     test_idx: &str) {
-=======
-    pub fn setup_test_data(client: &mut Client, index_name: &str) {
-        // TODO - this should use the Bulk API
-        let documents = vec![
-            TestDocument::new().with_str_field("Document A123").with_int_field(1),
-            TestDocument::new().with_str_field("Document B456").with_int_field(2),
-            TestDocument::new().with_str_field("Document 1ABC").with_int_field(3)
-                ];
-        for ref doc in documents {
-            client.index(index_name, "test_type")
-                .with_doc(doc)
-                .send()
-                .unwrap();
-        }
-        client.refresh().with_indexes(&[index_name]).send().unwrap();
-    }
-
-    pub fn clean_db(mut client: &mut Client, test_idx: &str) {
         // let's do some logging
         let _ = env_logger::init();
 
->>>>>>> 2bcc5eef
         let scroll = Duration::minutes(1);
         let mut scan:ScanResult<Value> = match client.search_query()
             .with_indexes(&[test_idx])
